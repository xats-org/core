# xats Project Roadmap

**Version:** 4.0 (for xats schema v0.4.0)
**Status:** Living Document
**Last Updated:** 2025-08-20

---
 
## 1. Introduction

This document outlines the future direction for the **eXtensible Academic Text Standard (xats)**. It details planned features, known limitations in the current version, and the long-term vision for the ecosystem. Its purpose is to provide context for current design decisions and to guide future development, ensuring the standard remains relevant, credible, and powerful within the academic and publishing communities.

---

## 2. Recent Completions (v0.2.0 - v0.3.0)

This phase completed the most critical missing features to make **xats** a viable platform for creating and distributing high-quality, pedagogically sound educational content.

### a. ✅ Formal Assessment Vocabulary & Pedagogical Metadata (v0.2.0 - COMPLETED)

**COMPLETED:** The comprehensive assessment framework has been implemented with full pedagogical metadata support.

**Implemented `blockType` URIs:**
- ✅ `https://xats.org/vocabularies/blocks/multipleChoice`
- ✅ `https://xats.org/vocabularies/blocks/shortAnswer`
- ✅ `https://xats.org/vocabularies/blocks/essayPrompt`

**Completed Enhancements for Pedagogical Rigor:**
- ✅ **Cognitive Metadata:** Full support for Bloom's Taxonomy levels, difficulty scaling (1-5), and estimated time requirements
- ✅ **Comprehensive Scoring:** Point values, scoring methods (automatic/manual/hybrid), attempt limits, and penalty structures
- ✅ **Rich Feedback System:** Complete feedback with correct/incorrect responses, hints with point penalties, and detailed explanations
- ✅ **Essay Rubrics:** Structured scoring criteria with performance levels and weighted evaluation
- ✅ **Assessment Analytics:** Built-in support for learning analytics through detailed metadata
- ✅ **Accessibility Compliance:** Comprehensive WCAG 2.1 AA compliance for all assessment types with `AssessmentAccessibilitySettings`

### b. ✅ Support for Authentic & Formative Assessment (v0.3.0 - COMPLETED)

**COMPLETED:** Expanded beyond traditional testing formats to support modern pedagogy.

**Implemented `blockType` URIs:**
- ✅ `https://xats.org/vocabularies/blocks/caseStudy`
- ✅ `https://xats.org/vocabularies/blocks/metacognitivePrompt`

**Completed Features:**
- ✅ **Case Study Blocks:** Complete support for case-based learning with scenarios, stakeholders, timelines, and analysis questions
- ✅ **Metacognitive Prompts:** 8 distinct prompt types for self-reflection and learning strategies
- ✅ **Scaffolding Support:** Sentence starters, examples, and rubrics for student guidance
- ✅ **Pedagogical Integration:** Learning objectives linking and cognitive level specification

### c. ✅ Enhanced Accessibility & Navigation (v0.2.0 - COMPLETED)

**COMPLETED:** Comprehensive accessibility framework ensuring WCAG 2.1 AA compliance.

**Implemented Features:**
- ✅ **Language Support:** Required `language` property with ISO 639-1 codes for WCAG 3.1.1 compliance
- ✅ **Text Direction:** `textDirection` property for proper RTL language rendering (WCAG 3.1.2)
- ✅ **Accessibility Metadata:** Rich `AccessibilityMetadata` with ARIA roles, labels, and landmarks
- ✅ **Navigation Components:** `NavigationContent` and `SkipNavigationContent` for keyboard accessibility
- ✅ **Cognitive Support:** Reading levels, complexity indicators, and simplified content options
- ✅ **Assessment Accessibility:** `AssessmentAccessibilitySettings` with extended time, screen reader support, and alternative input methods

### d. ✅ Rights Management & Content Licensing (v0.2.0 - COMPLETED)

**COMPLETED:** Complete intellectual property and licensing framework for commercial publishing.

**Implemented Features:**
- ✅ **Comprehensive Rights Metadata:** License URIs, copyright holders, and usage permissions
- ✅ **Commercial Publishing Support:** Clear permissions for redistribution, modification, and commercial use
- ✅ **Attribution Framework:** Required attribution formats and license inclusion requirements
- ✅ **Geographic Restrictions:** Support for region-specific licensing agreements
- ✅ **Rights Inheritance:** Object-level rights that can override document-level defaults

### e. ✅ LTI 1.3 Integration Framework (v0.2.0 - COMPLETED)

**COMPLETED:** Foundation for Learning Management System integration through extensions.

**Implemented Features:**
- ✅ **Extension Framework:** Structured extension system with LTI 1.3 schema references
- ✅ **Grade Passback Support:** `ltiGradePassback` extension for Assignment and Grade Services
- ✅ **Deep Linking Support:** `ltiDeepLinking` extension for content selection
- ✅ **Platform Registration:** `ltiConfiguration` for tool setup and registration
- ✅ **Pathway Integration:** `ltiPathwayIntegration` for adaptive learning with grade data

### f. ✅ Formal Indexing Support (v0.3.0 - COMPLETED)

**COMPLETED:** Advanced indexing system for professional publishing.

**Implemented Features:**
- ✅ **IndexRun Type:** New run type in `SemanticText` for marking indexable terms
- ✅ **Hierarchical Indexing:** Support for main terms and sub-terms
- ✅ **Cross-References:** "See also" functionality and redirect support
- ✅ **Machine-Readable:** Structured index entries for automated index generation
- ✅ **Nested Support:** IndexRuns can be embedded within other semantic runs

### g. ✅ File Modularity System (v0.3.0 - COMPLETED)

**NEW FEATURE:** Enterprise-scale document organization capabilities.

**Implemented Features:**
- ✅ **FileReference Support:** `$ref` JSON Pointer syntax for external file references
- ✅ **Metadata Tracking:** `xats:refMetadata` for version and integrity validation
- ✅ **Team Collaboration:** Independent file editing for large textbook projects
- ✅ **Validation Tools:** Comprehensive modular document integrity checking

### h. ✅ Enhanced Internationalization (v0.3.0 - COMPLETED)

**ENHANCED:** Global content support with comprehensive i18n features.

**Implemented Features:**
- ✅ **Language Identification:** ISO 639-1 codes for all content elements
- ✅ **Text Direction Support:** RTL language support for Arabic, Hebrew, etc.
- ✅ **WCAG Compliance:** Full 3.1.1 and 3.1.2 compliance for accessibility
- ✅ **Multi-Language Content:** Mixed language support within documents

### i. ✅ Enhanced Rights Management (v0.3.0 - COMPLETED)

**ENHANCED:** Publisher-ready licensing and attribution framework.

**Implemented Features:**
- ✅ **Granular Permissions:** Fine-grained control over usage rights
- ✅ **Multi-Stakeholder Copyright:** Complex authorship and collaboration support
- ✅ **Attribution Framework:** Required attribution formats and specifications
- ✅ **Commercial Licensing:** Publisher-ready licensing and restriction controls

---

## 3. Near-Term Roadmap (v0.4.0 - v0.7.0)

This phase focuses on modernizing the project infrastructure, expanding the ecosystem, improving the scholarly and production lifecycle, and handling more complex use cases.

### v0.4.0 - Monorepo Infrastructure & Modern Tooling (Target: 2026-03-31)

This release establishes a modern, scalable monorepo architecture using industry best practices and TypeScript throughout, enabling rapid development and ecosystem expansion.

#### a. Monorepo Architecture Migration (CRITICAL PRIORITY)

Complete restructuring of the xats project as a modern TypeScript monorepo with Turborepo.

**Phase 1: Infrastructure Setup (Weeks 1-2)**
- **Turborepo Configuration:** High-performance build system with intelligent caching and parallel execution
- **TypeScript Project References:** Proper type sharing across packages with build-time validation
- **Shared Configurations:** Centralized ESLint, Prettier, and tsconfig for consistency
- **Vitest Testing Framework:** Modern, fast testing with watch mode and coverage reporting
- **Changesets Integration:** Automated versioning and changelog generation for all packages

**Phase 2: Core Package Migration (Weeks 3-4)**
- **@xats-org/schema:** Core JSON Schema definitions with TypeScript type generation
- **@xats-org/validator:** High-performance validation with detailed error reporting
- **@xats-org/types:** Shared TypeScript definitions and interfaces
- **Build Pipelines:** Optimized build processes with Turborepo caching

**Phase 3: Tool Development (Weeks 5-6)**
- **@xats-org/cli:** Command-line interface for validation, conversion, and generation
- **@xats-org/renderer:** Pluggable rendering framework for multiple output formats
- **@xats-org/mcp-server:** Model Context Protocol server for AI integration
- **@xats-org/utils:** Shared utilities and helper functions

**Phase 4: Documentation & Testing (Week 7)**
- **Documentation Migration:** Updated docs reflecting monorepo structure
- **Storybook Integration:** Component documentation and visual testing
- **Integration Tests:** Comprehensive cross-package testing
- **CI/CD Pipelines:** GitHub Actions with matrix testing and automated releases

**Phase 5: Polish & Release (Week 8)**
- **Performance Optimization:** Bundle size analysis and tree-shaking
- **Security Audit:** Dependency scanning and vulnerability assessment
- **Migration Guide:** Comprehensive guide for transitioning from v0.3.0
- **Release Preparation:** Coordinated package releases with Changesets

#### b. Developer Experience Enhancements

Modern tooling and workflows for optimal developer productivity.
- **TypeScript Everywhere:** Full TypeScript coverage with strict mode
- **Automated Type Generation:** JSON Schema to TypeScript type generation
- **Hot Module Replacement:** Fast development iteration with HMR
- **Intelligent IDE Support:** Enhanced autocomplete and inline documentation
- **Monorepo Task Orchestration:** Turborepo for efficient task running
- **Dependency Management:** pnpm workspaces for efficient package management

#### c. Package Architecture

Modular, composable packages for flexible ecosystem growth.
- **Core Packages:**
  - `@xats-org/schema`: JSON Schema definitions
  - `@xats-org/validator`: Validation logic
  - `@xats-org/types`: TypeScript types
- **Tool Packages:**
  - `@xats-org/cli`: Command-line tools
  - `@xats-org/renderer`: Rendering framework
  - `@xats-org/mcp-server`: AI integration
- **Utility Packages:**
  - `@xats-org/utils`: Common utilities
  - `@xats-org/examples`: Example documents
- **Future Packages:** Foundation for ecosystem expansion

### v0.5.0 - Bidirectional Renderers, AI Integration & Workflow Integration (Target: 2026-05-31)

Building on the monorepo foundation, this release establishes xats as a bridge technology between existing educational workflows and AI-enhanced content creation through bidirectional conversion capabilities.

#### a. Bidirectional Renderer Architecture (CRITICAL PRIORITY)

Revolutionary approach enabling seamless workflow integration by allowing educators to work in their preferred tools while leveraging xats capabilities.

**Core Architecture:**
- **Bidirectional Conversion Framework:** All renderers support both import and export operations
- **Semantic Preservation:** Maintain full semantic fidelity across conversions
- **Round-Trip Integrity:** Content can flow xats → format → xats without loss
- **Accessibility-First Design:** All outputs meet WCAG 2.1 AA standards (addresses Issue #39)
- **Shared Core Infrastructure:** `@xats-org/renderer-core` for common utilities

**Package Structure:**
```
packages/
├── @xats-org/renderer-html/       # xats ↔ HTML bidirectional converter
├── @xats-org/renderer-rmarkdown/  # xats ↔ RMarkdown bidirectional converter
├── @xats-org/renderer-latex/      # xats ↔ LaTeX bidirectional converter
├── @xats-org/renderer-docx/       # xats ↔ Word/DOCX bidirectional converter
├── @xats-org/renderer-markdown/   # xats ↔ Markdown bidirectional converter
├── @xats-org/renderer-pdf/        # xats ↔ PDF bidirectional converter
├── @xats-org/renderer-canvas/     # xats ↔ Canvas LMS bidirectional converter
├── @xats-org/renderer-moodle/     # xats ↔ Moodle bidirectional converter
├── @xats-org/renderer-scorm/      # xats ↔ SCORM bidirectional converter
├── @xats-org/renderer-indesign/   # xats ↔ InDesign bidirectional converter
└── @xats-org/renderer-core/       # Shared utilities and interfaces
```

**Implementation Phases:**

**Phase 1: Core Formats (Q1 2026)**
- **@xats-org/renderer-docx:** Priority 1 - Institutional workflow integration
- **@xats-org/renderer-html:** Priority 1 - Web accessibility and preview
- **@xats-org/renderer-pdf:** Priority 1 - Distribution and archival

**Phase 2: Academic & LMS (Q2 2026)**
- **@xats-org/renderer-rmarkdown:** Priority 2 - Academic research workflows
- **@xats-org/renderer-canvas:** Priority 2 - Major LMS integration
- **@xats-org/renderer-latex:** Priority 2 - Traditional academic publishing

**Phase 3: Extended Ecosystem (Q2 2026)**
- **@xats-org/renderer-markdown:** Priority 3 - Documentation workflows
- **@xats-org/renderer-moodle:** Priority 3 - Open-source LMS support
- **@xats-org/renderer-scorm:** Priority 3 - Enterprise learning systems
- **@xats-org/renderer-indesign:** Priority 3 - Professional publishing

**Key Features:**
- **Workflow Preservation:** Authors can continue using familiar tools
- **Progressive Enhancement:** Start with existing content, enhance with xats features
- **Format Flexibility:** Switch between formats based on distribution needs
- **Metadata Preservation:** Educational metadata survives round-trip conversions
- **Validation Framework:** Built-in validation for both import and export

#### b. WCAG 2.1 AA Compliance Framework (CRITICAL PRIORITY - Issue #39)

Comprehensive accessibility implementation across all bidirectional renderers.

**Core Requirements:**
- **Language Identification:** Automatic language detection and ISO 639-1 tagging
- **Alternative Text System:** AI-assisted alt text generation with human review
- **Math Accessibility:** MathML and accessible equation rendering
- **Table Accessibility:** Automatic header association and navigation
- **Media Accessibility:** Transcript and caption extraction/generation
- **Semantic Navigation:** Landmark generation and heading hierarchy

**Implementation Strategy:**
- **Accessibility Metadata Preservation:** All renderers maintain accessibility data
- **Automated Validation:** WCAG compliance checking in conversion pipeline
- **Fallback Generation:** AI-powered accessibility content when missing
- **Audit Integration:** Built-in accessibility reporting and remediation tools

#### c. AI Integration Framework (HIGH PRIORITY)

Native support for AI-powered content orchestration and generation.
- **MCP Server for xats:** Model Context Protocol server for AI agents to work with xats files
  - Read/write/validate xats documents
  - Schema-aware content manipulation
  - Multi-agent orchestration support
  - Content generation templates
  - Bidirectional renderer integration
- **AI Generation Metadata Extension:** Comprehensive tracking of AI-generated content
  - Model attribution and versioning
  - Prompt preservation and parameters
  - Confidence scores and validation status
  - Human review tracking
- **Agent Orchestration Protocol:** Enable multiple AI agents to collaborate on textbook creation
  - xats as data interchange format
  - Sequential and parallel agent workflows
  - Context preservation between agents
  - Quality gates and validation points
- **Memory & Context Management:** Schema serves as persistent memory for AI workflows
  - Progressive content building
  - Cross-section context awareness
  - Dependency tracking
  - Version control integration

<<<<<<< HEAD
#### c. Enhanced Authoring Experience (Issue #36)

Revolutionary authoring approach through bidirectional renderers, eliminating JSON complexity.
- **Native Tool Authoring:** Authors work entirely in Word, LaTeX, or Markdown
- **Zero JSON Exposure:** Complete abstraction of xats JSON format
- **Visual Web Editor:** HTML renderer enables browser-based visual authoring
- **Template Libraries:** Pre-built templates for common content patterns
- **Real-Time Validation:** Immediate feedback on xats compliance
- **Seamless Round-Tripping:** Edit in any format, maintain full fidelity

#### d. Production & Scholarly Workflow Integration
=======
#### d. Enhanced Rendering Hints System (MEDIUM PRIORITY)
>>>>>>> 784d805e

Build out comprehensive rendering hints to help renderers determine and preserve author intent.
- **Semantic Intent Vocabulary:** URI-based vocabulary for author intent
- **Pedagogical Roles:** Classification system for content roles
- **Prominence Levels:** Granular control over visual emphasis
- **Layout Hints:** Suggestions for layout preservation
- **Cross-Renderer Consistency:** Standard interpretation guidelines
- **Bidirectional Preservation:** Hints survive round-trip conversions

#### e. Production & Scholarly Workflow Integration

Seamless integration with established academic and publishing workflows.
- **Native Tool Integration:** Work directly in Word, RMarkdown, LaTeX
- **LMS Direct Publishing:** Push content directly to Canvas, Moodle, Blackboard
- **Publishing Pipeline:** InDesign integration for professional publishing
- **Collaborative Workflows:** Multi-author support with change tracking
- **Version Control:** Git-friendly text formats with semantic diffs

### v0.6.0 - Analytics, Advanced Pedagogy & Internationalization (Target: 2026-09-30)

Building on the foundation of v0.5.0's bidirectional renderers, this release focuses on advanced pedagogical features and analytics.

#### a. Advanced Analytics Platform

Comprehensive learning analytics and content performance measurement.
- **Learning Analytics Framework:** Detailed student interaction and performance tracking
- **Content Performance Metrics:** Usage patterns, engagement rates, and learning outcome correlations
- **Publisher Analytics:** Commercial metrics for content effectiveness and market performance
- **Privacy-First Design:** GDPR/CCPA compliant analytics with learner consent management

#### b. Advanced Pedagogical Features (Issues #2, #3)

Sophisticated educational enhancements building on v0.2.0's assessment framework.

**Cognitive Level Metadata (Issue #2):**
- **Bloom's Taxonomy Integration:** Tag objectives and assessments with cognitive levels
- **DOK Level Specification:** Depth of Knowledge classification (1-4)
- **Verb Taxonomies:** URI-based vocabulary for learning objective verbs
- **Cognitive Alignment Validation:** Ensure objectives match assessment complexity
- **Progressive Complexity Mapping:** Track cognitive demand throughout content

**Formative Assessment & Feedback Systems (Issue #3):**
- **Multi-Level Hint Systems:** Progressive hints with optional point penalties
- **Misconception-Targeted Feedback:** Pattern-based feedback for common errors
- **Self-Assessment Tools:** Confidence ratings and metacognitive prompts
- **Low-Stakes Practice:** Formative checkpoints with immediate feedback
- **Peer Review Integration:** Structured peer assessment workflows

#### c. Advanced Internationalization

Building on v0.3.0's i18n foundation for advanced multi-language support.
- **Content Translation:** Standard patterns for multiple language versions within single objects
- **Locale-Specific Rendering:** Locale-aware `renderingHints` and cultural adaptations
- **Translation Workflow:** Integration with professional translation management systems

### v0.7.0 - Extended Ecosystem (Target: 2027-01-31)

#### a. Granular Rights Management & Academic Provenance

Content provenance and rights management for academic integrity and commercial publishing.
- **Standardized Rights Extension:** Standard `extension` for structured rights information
- **Content Block History:** Version history tracking for specific `ContentBlock` elements
- **Blockchain Integration:** Immutable provenance tracking for academic content

---

## 4. Mid-Term Vision (v0.8.0 - v0.9.0)

Advanced ecosystem integration and specialized domain support.

### a. Specialized Domain Extensions

Discipline-specific extensions for complex academic fields.
- **STEM Extensions:** Advanced mathematical notation, chemical formulas, and scientific diagrams
- **Medical Education:** Clinical case studies, patient simulations, and medical imaging integration
- **Legal Education:** Case law integration, legal citation standards, and mock trial scenarios
- **Business Education:** Financial modeling, market simulations, and corporate case studies

### b. Immersive Content Support

Next-generation educational content delivery.
- **VR/AR Integration:** Virtual and augmented reality content embedding
- **Interactive Simulations:** Complex educational simulations and virtual laboratories
- **3D Content:** Three-dimensional models and interactive visualizations
- **Gamification Elements:** Achievement systems, progress tracking, and educational games

## 5. Long-Term Vision & Research (v1.0.0 and Beyond)

This phase focuses on the long-term health, governance, and deep integration of the **xats** standard into the academic and publishing landscape.

### a. Content Protection & Distribution Models

The standard must accommodate the business realities of content distribution.
- **Encryption & Access Control:** We will investigate a standard mechanism for referencing encrypted resources, allowing for secure, subscription-based access models.
- **Print-on-Demand (POD) Profile:** We will develop a specific profile of `renderingHints` and best practices tailored for generating high-quality, print-ready PDFs from a `xats` document.

### b. Learning Analytics for Pedagogical & Product Improvement

A digital-first standard must produce data that can be used to improve learning outcomes and business decisions.
- **Formal xAPI Integration:** We will define a core vocabulary of xAPI (Experience API) verbs and statement templates that correspond to interactions with `xats` objects.
- **Publisher-Focused Analytics:** The xAPI profile will include statements relevant to product development, such as tracking time-on-task for specific sections or identifying assessment questions with high failure rates.
- **Ethical Data Framework:** A formal document will be created outlining the ethical considerations and best practices for collecting and analyzing student interaction data.

### c. Deep Ecosystem Integration & Governance

To achieve widespread adoption, **xats** must integrate seamlessly with the tools academics and institutions already use.
- **LMS Integration Profiles:** We will develop official profiles and best-practice guides for integrating `xats` content within major Learning Management Systems (LMS).
- **Repository & Database Connectivity:** We will research a standard `blockType` for creating live, dynamic links to research databases (e.g., JSTOR, PubMed).
- **Governance and Community Stewardship:** A formal governance model will be established, with working groups for specialized disciplines and for publishers to ensure the standard meets the unique needs of different fields and the realities of the market.
- **Official Tooling:** The project will sponsor key open-source tools, including a `xats-validator`, a baseline `xats-renderer-js`, and a `xats-a11y-checker`.
- **AI Agent Collaboration Protocol:** We will propose a simple standard for how different AI agents can hand off `xats` documents to each other in a collaborative pipeline.
- **Decentralized Content Networks:** Blockchain-based content distribution and rights management
- **Quantum-Ready Security:** Post-quantum cryptographic standards for long-term content protection
- **Neural Content Interfaces:** Direct brain-computer interfaces for enhanced learning experiences<|MERGE_RESOLUTION|>--- conflicted
+++ resolved
@@ -292,8 +292,7 @@
   - Dependency tracking
   - Version control integration
 
-<<<<<<< HEAD
-#### c. Enhanced Authoring Experience (Issue #36)
+#### d. Enhanced Authoring Experience (Issue #36)
 
 Revolutionary authoring approach through bidirectional renderers, eliminating JSON complexity.
 - **Native Tool Authoring:** Authors work entirely in Word, LaTeX, or Markdown
@@ -303,10 +302,7 @@
 - **Real-Time Validation:** Immediate feedback on xats compliance
 - **Seamless Round-Tripping:** Edit in any format, maintain full fidelity
 
-#### d. Production & Scholarly Workflow Integration
-=======
-#### d. Enhanced Rendering Hints System (MEDIUM PRIORITY)
->>>>>>> 784d805e
+#### e. Enhanced Rendering Hints System (MEDIUM PRIORITY)
 
 Build out comprehensive rendering hints to help renderers determine and preserve author intent.
 - **Semantic Intent Vocabulary:** URI-based vocabulary for author intent
@@ -316,7 +312,7 @@
 - **Cross-Renderer Consistency:** Standard interpretation guidelines
 - **Bidirectional Preservation:** Hints survive round-trip conversions
 
-#### e. Production & Scholarly Workflow Integration
+#### f. Production & Scholarly Workflow Integration
 
 Seamless integration with established academic and publishing workflows.
 - **Native Tool Integration:** Work directly in Word, RMarkdown, LaTeX
