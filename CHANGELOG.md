--- conflicted
+++ resolved
@@ -19,55 +19,30 @@
 
 ### Security
 
-<<<<<<< HEAD
-## [0.2.0] - 2025-08-19
+## [0.3.0] - Unreleased
 
 ### Added
-- **Assessment Framework**: Comprehensive assessment support with multiple question types
-  - Multiple choice questions (single and multiple response)
-  - Short answer questions with validation patterns
-  - Essay prompts with rubric support
-- **Accessibility Features**: WCAG 2.1 Level AA compliance
-  - `AccessibilityMetadata` for comprehensive accessibility information
-  - `AssessmentAccessibilitySettings` for assessment-specific accommodations
-  - Support for alternative formats, cognitive supports, and time extensions
-  - Screen reader optimization and keyboard navigation
-- **Pedagogical Metadata**: Cognitive and learning classification
-  - Bloom's Taxonomy level tagging
-  - Difficulty ratings (1-5 scale)
-  - Estimated completion times
-  - Prerequisite tracking
-  - Learning objective alignment
-- **LTI 1.3 Integration**: Learning Tools Interoperability support
-  - Platform registration and tool configuration
-  - Grade passback for assessments
-  - Deep linking capabilities
-- **Rights Management**: Content licensing and copyright tracking
-  - Document-level and element-level rights metadata
-  - Support for Creative Commons and custom licenses
-
-### Documentation
-- Reference documentation for new v0.2.0 objects:
-  - `AccessibilityMetadata` - Comprehensive accessibility information
-  - `AssessmentAccessibilitySettings` - Assessment-specific accommodations
-  - `MultipleChoiceContent` - Multiple choice question structure
-  - `PedagogicalMetadata` - Cognitive and pedagogical classification
-  - `AnswerOption` - Individual answer option structure
-- LTI 1.3 integration guide
-- Rights management examples
-- Comprehensive v0.2.0 example documents
+- **Formal Indexing Support**: Complete implementation of IndexRun for professional publishing
+  - New `IndexRun` type in SemanticText for marking indexable terms
+  - Support for hierarchical indexing with sub-terms
+  - Cross-references and "See also" functionality
+  - Redirect support for index aliases
+- **Case Study Blocks**: New structured content type for case-based learning
+  - Comprehensive scenario and background support
+  - Stakeholder perspectives and timelines
+  - Analysis questions and discussion prompts
+  - Learning objectives integration
+- **Metacognitive Prompt Blocks**: Self-reflection and metacognitive support
+  - 8 distinct prompt types for different cognitive activities
+  - Scaffolding with example responses
+  - Self-assessment integration
+  - Progress tracking support
 
 ### Changed
-- Schema version now accepts both "0.1.0" and "0.2.0"
-- Enhanced `XatsObject` with accessibility and rights metadata
-- Improved extension system with LTI configuration support
+- Updated schema to version 0.3.0 with backward compatibility
+- Enhanced SemanticText to support nested IndexRun elements
+- Expanded block types with case study and metacognitive prompt support
 
-### Technical Improvements
-- Full backward compatibility with v0.1.0 documents
-- Enhanced validation for assessment content
-- Performance optimizations for large documents
-- Comprehensive test coverage for all new features
-=======
 ## [0.2.0] - 2025-01-20
 
 ### Added
@@ -126,7 +101,6 @@
 - **TypeScript compilation errors** in assessment type definitions
 - **CLI tool reliability** for large documents and complex schema validations
 - **Cross-platform compatibility** issues in validation and file handling
->>>>>>> 458e7d9b
 
 ## [0.1.0] - 2025-01-17
 
