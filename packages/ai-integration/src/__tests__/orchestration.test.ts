/**
 * @xats-org/ai-integration - Orchestration Tests
 */

import { describe, test, expect, beforeEach } from 'vitest';

import {
  AgentRegistry,
  WorkflowOrchestrator,
  WORKFLOW_TEMPLATES,
  type WorkflowDefinition,
} from '../orchestration/workflow.js';

<<<<<<< HEAD
=======
import type { AIAgent } from '../metadata/schema.js';
>>>>>>> 1e3df353
import type { XatsDocument } from '@xats-org/types';

describe('Agent Orchestration', () => {
  describe('AgentRegistry', () => {
    let registry: AgentRegistry;

    beforeEach(() => {
      registry = new AgentRegistry();
    });

    test('registers and retrieves agents', () => {
      const agent: AIAgent = {
        id: 'test-agent',
        role: 'content-writer',
        capabilities: ['writing', 'education'],
        version: '1.0.0',
      };

      registry.register(agent);

      expect(registry.get('test-agent')).toEqual(agent);
      expect(registry.has('test-agent')).toBe(true);
      expect(registry.has('nonexistent')).toBe(false);
    });

    test('unregisters agents', () => {
      const agent: AIAgent = {
        id: 'test-agent',
        role: 'content-writer',
        capabilities: ['writing'],
      };

      registry.register(agent);
      expect(registry.has('test-agent')).toBe(true);

      registry.unregister('test-agent');
      expect(registry.has('test-agent')).toBe(false);
    });

    test('finds agents by capability', () => {
      const agents: AIAgent[] = [
        {
          id: 'writer',
          role: 'content-writer',
          capabilities: ['writing', 'education'],
        },
        {
          id: 'reviewer',
          role: 'content-reviewer',
          capabilities: ['review', 'quality-assessment'],
        },
        {
          id: 'planner',
          role: 'content-planner',
          capabilities: ['planning', 'education'],
        },
      ];

      agents.forEach((agent) => registry.register(agent));

      const educationAgents = registry.findByCapability('education');
      expect(educationAgents).toHaveLength(2);
      expect(educationAgents.map((a) => a.id)).toContain('writer');
      expect(educationAgents.map((a) => a.id)).toContain('planner');

      const reviewAgents = registry.findByCapability('review');
      expect(reviewAgents).toHaveLength(1);
      expect(reviewAgents[0].id).toBe('reviewer');
    });

    test('lists all agents', () => {
      const agent1: AIAgent = { id: 'agent1', role: 'role1', capabilities: [] };
      const agent2: AIAgent = { id: 'agent2', role: 'role2', capabilities: [] };

      registry.register(agent1);
      registry.register(agent2);

      const allAgents = registry.list();
      expect(allAgents).toHaveLength(2);
      expect(allAgents).toContainEqual(agent1);
      expect(allAgents).toContainEqual(agent2);
    });
  });

  describe('WorkflowOrchestrator', () => {
    let registry: AgentRegistry;
    let orchestrator: WorkflowOrchestrator;

    beforeEach(() => {
      registry = new AgentRegistry();
      orchestrator = new WorkflowOrchestrator(registry);

      // Register test agents
      const agents: AIAgent[] = [
        {
          id: 'content-planner',
          role: 'planner',
          capabilities: ['content-planning', 'structure-design'],
        },
        {
          id: 'content-writer',
          role: 'writer',
          capabilities: ['content-generation', 'writing'],
        },
        {
          id: 'example-generator',
          role: 'generator',
          capabilities: ['example-creation', 'problem-generation'],
        },
        {
          id: 'content-reviewer',
          role: 'reviewer',
          capabilities: ['content-review', 'quality-assessment'],
        },
      ];

      agents.forEach((agent) => registry.register(agent));
    });

    test('registers workflow definitions', () => {
      const workflow: WorkflowDefinition = {
        id: 'test-workflow',
        name: 'Test Workflow',
        version: '1.0.0',
        steps: [
          {
            id: 'step1',
            name: 'First Step',
            agentId: 'content-planner',
            requiredCapabilities: ['content-planning'],
            inputs: [],
            outputs: [],
          },
        ],
        dependencies: {},
        config: {},
      };

      expect(() => orchestrator.registerWorkflow(workflow)).not.toThrow();
    });

    test('validates workflow with unknown agents', () => {
      const workflow: WorkflowDefinition = {
        id: 'invalid-workflow',
        name: 'Invalid Workflow',
        version: '1.0.0',
        steps: [
          {
            id: 'step1',
            name: 'First Step',
            agentId: 'unknown-agent',
            requiredCapabilities: [],
          },
        ],
      };

      expect(() => orchestrator.registerWorkflow(workflow)).toThrow(
        'Agent not found: unknown-agent'
      );
    });

    test('validates workflow dependencies', () => {
      const workflow: WorkflowDefinition = {
        id: 'invalid-deps',
        name: 'Invalid Dependencies',
        version: '1.0.0',
        steps: [
          {
            id: 'step1',
            name: 'First Step',
            agentId: 'content-planner',
            requiredCapabilities: [],
          },
        ],
        dependencies: {
          step1: ['unknown-step'],
        },
      };

      expect(() => orchestrator.registerWorkflow(workflow)).toThrow(
        'Step step1 depends on unknown step: unknown-step'
      );
    });

    test('starts workflow execution', async () => {
      const document: XatsDocument = {
        schemaVersion: '0.5.0',
        bibliographicEntry: {
          type: 'book',
          title: 'Test Document',
        },
        subject: 'Test Subject',
        bodyMatter: {
          contents: [],
        },
      };

      const workflow = WORKFLOW_TEMPLATES.TEXTBOOK_CREATION;
      orchestrator.registerWorkflow(workflow);

      const executionId = await orchestrator.startWorkflow(workflow.id, document);

      expect(executionId).toBeDefined();
      expect(typeof executionId).toBe('string');

      const status = orchestrator.getExecutionStatus(executionId);
      expect(status).toBeDefined();
      expect(status?.workflowId).toBe(workflow.id);
      expect(status?.metadata.status).toMatch(/pending|running/);
    });

    test('gets execution status', async () => {
      const document: XatsDocument = {
        schemaVersion: '0.5.0',
        bibliographicEntry: {
          type: 'book',
          title: 'Test Document',
        },
        subject: 'Test Subject',
        bodyMatter: {
          contents: [],
        },
      };

      const workflow = WORKFLOW_TEMPLATES.TEXTBOOK_CREATION;
      orchestrator.registerWorkflow(workflow);

      const executionId = await orchestrator.startWorkflow(workflow.id, document);
      const status = orchestrator.getExecutionStatus(executionId);

      expect(status).toBeDefined();
      expect(status?.executionId).toBe(executionId);
      expect(status?.workflowId).toBe(workflow.id);
      expect(status?.metadata).toBeDefined();
    });

    test('cancels workflow execution', async () => {
      const document: XatsDocument = {
        schemaVersion: '0.5.0',
        bibliographicEntry: {
          type: 'book',
          title: 'Test Document',
        },
        subject: 'Test Subject',
        bodyMatter: {
          contents: [],
        },
      };

      const workflow = WORKFLOW_TEMPLATES.TEXTBOOK_CREATION;
      orchestrator.registerWorkflow(workflow);

      const executionId = await orchestrator.startWorkflow(workflow.id, document);

      // Wait a moment for execution to start
      await new Promise((resolve) => setTimeout(resolve, 100));

      const cancelled = orchestrator.cancelExecution(executionId);

      // Note: In the real implementation, this might work if the workflow is running
      // For the test, we just verify the method exists and can be called
      expect(typeof cancelled).toBe('boolean');
    });

    test('handles workflow execution errors gracefully', async () => {
      const invalidWorkflow: WorkflowDefinition = {
        id: 'error-workflow',
        name: 'Error Workflow',
        version: '1.0.0',
        steps: [
          {
            id: 'step1',
            name: 'Error Step',
            agentId: 'content-planner',
            requiredCapabilities: ['nonexistent-capability'], // This will cause an error
            inputs: [],
            outputs: [],
          },
        ],
        dependencies: {},
        config: {},
      };

      orchestrator.registerWorkflow(invalidWorkflow);

      const document: XatsDocument = {
        schemaVersion: '0.5.0',
        bibliographicEntry: {
          type: 'book',
          title: 'Test Document',
        },
        subject: 'Test Subject',
        bodyMatter: {
          contents: [],
        },
      };

      const executionId = await orchestrator.startWorkflow(invalidWorkflow.id, document);

      // Wait for execution to complete
      await new Promise((resolve) => setTimeout(resolve, 2000));

      const status = orchestrator.getExecutionStatus(executionId);
      expect(status?.metadata.status).toBe('failed');
    });
  });

  describe('Workflow Templates', () => {
    test('TEXTBOOK_CREATION template is valid', () => {
      const template = WORKFLOW_TEMPLATES.TEXTBOOK_CREATION;

      expect(template.id).toBe('textbook-creation');
      expect(template.name).toBe('Multi-Agent Textbook Creation');
      expect(template.steps).toHaveLength(4);

      // Check step dependencies
      expect(template.dependencies.content).toContain('outline');
      expect(template.dependencies.examples).toContain('content');
      expect(template.dependencies.review).toContain('examples');
    });

    test('template has correct step sequence', () => {
      const template = WORKFLOW_TEMPLATES.TEXTBOOK_CREATION;
      const stepIds = template.steps.map((s) => s.id);

      expect(stepIds).toEqual(['outline', 'content', 'examples', 'review']);
    });

    test('template agents have required capabilities', () => {
      const template = WORKFLOW_TEMPLATES.TEXTBOOK_CREATION;

      const outlineStep = template.steps.find((s) => s.id === 'outline');
      expect(outlineStep?.requiredCapabilities).toContain('content-planning');

      const contentStep = template.steps.find((s) => s.id === 'content');
      expect(contentStep?.requiredCapabilities).toContain('content-generation');

      const examplesStep = template.steps.find((s) => s.id === 'examples');
      expect(examplesStep?.requiredCapabilities).toContain('example-creation');

      const reviewStep = template.steps.find((s) => s.id === 'review');
      expect(reviewStep?.requiredCapabilities).toContain('content-review');
    });
  });
});<|MERGE_RESOLUTION|>--- conflicted
+++ resolved
@@ -11,10 +11,7 @@
   type WorkflowDefinition,
 } from '../orchestration/workflow.js';
 
-<<<<<<< HEAD
-=======
 import type { AIAgent } from '../metadata/schema.js';
->>>>>>> 1e3df353
 import type { XatsDocument } from '@xats-org/types';
 
 describe('Agent Orchestration', () => {
